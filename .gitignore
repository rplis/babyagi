__pycache__/
*.py[cod]
*$py.class

.env
env/
.venv
venv/

<<<<<<< HEAD
.vscode/
=======
.vscode/
.idea/
>>>>>>> b7a17e93
<|MERGE_RESOLUTION|>--- conflicted
+++ resolved
@@ -7,9 +7,5 @@
 .venv
 venv/
 
-<<<<<<< HEAD
 .vscode/
-=======
-.vscode/
-.idea/
->>>>>>> b7a17e93
+.idea/