# cp .env.example .env
# Edit your .env file with your own values
# Don't commit your .env file to git/push to GitHub!
# Don't modify/delete .env.example unless adding extensions to the project
# which require new variable to be added to the .env file

# API CONFIG
OPENAI_API_KEY=
OPENAI_API_MODEL=gpt-3.5-turbo # alternatively, gpt-4, text-davinci-003, etc
PINECONE_API_KEY=
PINECONE_ENVIRONMENT=us-east1-gcp

# TABLE CONFIG
TABLE_NAME=test-table

# INSTANCE CONFIG
BABY_NAME=BabyAGI

# RUN CONFIG
OBJECTIVE=Solve world hunger
# For backwards compatibility
# FIRST_TASK can be used instead of INITIAL_TASK
INITIAL_TASK=Develop a task list

<<<<<<< HEAD
# APP CONFIG
# Set to true to enable command line args support
=======
# Extensions
# List additional extensions to load (except .env.example!)
DOTENV_EXTENSIONS=
# Set to true to enable command line args support
ENABLE_COMMAND_LINE_ARGS=false
>>>>>>> f76bb037
<|MERGE_RESOLUTION|>--- conflicted
+++ resolved
@@ -22,13 +22,8 @@
 # FIRST_TASK can be used instead of INITIAL_TASK
 INITIAL_TASK=Develop a task list
 
-<<<<<<< HEAD
-# APP CONFIG
-# Set to true to enable command line args support
-=======
 # Extensions
 # List additional extensions to load (except .env.example!)
 DOTENV_EXTENSIONS=
 # Set to true to enable command line args support
-ENABLE_COMMAND_LINE_ARGS=false
->>>>>>> f76bb037
+ENABLE_COMMAND_LINE_ARGS=false